--- conflicted
+++ resolved
@@ -65,11 +65,7 @@
           token: ${{ secrets.CODECOV_TOKEN }}
         continue-on-error: true
 
-<<<<<<< HEAD
       # Package NuGet from the project (uses PackageId=SitecoreAPIAuthorization)
-=======
-      # Package NuGet using .nuspec
->>>>>>> b4d86b43
       - name: Pack NuGet package
         run: dotnet nuget pack SitecoreAPIAuthorization.nuspec -OutputDirectory ./nupkgs
 
